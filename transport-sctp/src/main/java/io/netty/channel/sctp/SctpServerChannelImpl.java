/*
 * Copyright 2011 The Netty Project
 *
 * The Netty Project licenses this file to you under the Apache License,
 * version 2.0 (the "License"); you may not use this file except in compliance
 * with the License. You may obtain a copy of the License at:
 *
 * http://www.apache.org/licenses/LICENSE-2.0
 *
 * Unless required by applicable law or agreed to in writing, software
 * distributed under the License is distributed on an "AS IS" BASIS, WITHOUT
 * WARRANTIES OR CONDITIONS OF ANY KIND, either express or implied. See the
 * License for the specific language governing permissions and limitations
 * under the License.
 */
package io.netty.channel.sctp;

import static io.netty.channel.Channels.*;

import java.io.IOException;
import java.net.InetAddress;
import java.net.InetSocketAddress;
import java.net.SocketAddress;
import java.nio.channels.Selector;
import java.util.Collections;
import java.util.HashSet;
import java.util.Iterator;
import java.util.Set;
import java.util.concurrent.locks.Lock;
import java.util.concurrent.locks.ReentrantLock;

import io.netty.channel.AbstractServerChannel;
import io.netty.channel.ChannelException;
import io.netty.channel.ChannelFactory;
import io.netty.channel.ChannelFuture;
import io.netty.channel.ChannelPipeline;
import io.netty.channel.ChannelSink;
import io.netty.logging.InternalLogger;
import io.netty.logging.InternalLoggerFactory;

/**
 */
class SctpServerChannelImpl extends AbstractServerChannel
                             implements SctpServerChannel {

    private static final InternalLogger logger =
        InternalLoggerFactory.getInstance(SctpServerChannelImpl.class);

    final com.sun.nio.sctp.SctpServerChannel serverChannel;
    final Lock shutdownLock = new ReentrantLock();
    volatile Selector selector;
    private final SctpServerChannelConfig config;

    private volatile boolean bound;

    SctpServerChannelImpl(
            ChannelFactory factory,
            ChannelPipeline pipeline,
            ChannelSink sink) {

        super(factory, pipeline, sink);

        try {
            serverChannel = com.sun.nio.sctp.SctpServerChannel.open();
        } catch (IOException e) {
            throw new ChannelException(
                    "Failed to open a server sctp channel.", e);
        }

        try {
            serverChannel.configureBlocking(false);
        } catch (IOException e) {
            try {
                serverChannel.close();
            } catch (IOException e2) {
<<<<<<< HEAD
                logger.warn(
                        "Failed to close a partially initialized sctp channel.", e2);
=======
                if (logger.isWarnEnabled()) {
                    logger.warn(
                            "Failed to close a partially initialized socket.", e2);
                }
>>>>>>> 479def20
            }

            throw new ChannelException("Failed to enter non-blocking mode.", e);
        }

        config = new DefaultSctpServerChannelConfig(serverChannel);

        fireChannelOpen(this);
    }

    @Override
    public ChannelFuture bindAddress(InetAddress localAddress) {
        ChannelFuture future = future(this);
        getPipeline().sendDownstream(new SctpBindAddressEvent(this, future, localAddress));
        return future;
    }

    @Override
    public ChannelFuture unbindAddress(InetAddress localAddress) {
        ChannelFuture future = future(this);
        getPipeline().sendDownstream(new SctpUnbindAddressEvent(this, future, localAddress));
        return future;
    }

    @Override
    public SctpServerChannelConfig getConfig() {
        return config;
    }

    @Override
    public InetSocketAddress getLocalAddress() {
        try {
            final Iterator<SocketAddress> iterator = serverChannel.getAllLocalAddresses().iterator();
            return iterator.hasNext() ? (InetSocketAddress) iterator.next() : null;
        } catch (IOException e) {
            return null;
        }
    }

    @Override
    public Set<InetSocketAddress> getAllLocalAddresses() {
        try {
            final Set<SocketAddress> allLocalAddresses = serverChannel.getAllLocalAddresses();
            final Set<InetSocketAddress> addresses = new HashSet<InetSocketAddress>(allLocalAddresses.size());
            for (SocketAddress socketAddress : allLocalAddresses) {
                addresses.add((InetSocketAddress) socketAddress);
            }
            return addresses;
        } catch (Throwable t) {
            return Collections.emptySet();
        }
    }

    @Override
    public InetSocketAddress getRemoteAddress() {
        return null; // not available for server channel
    }

    @Override
    public Set<InetSocketAddress> getAllRemoteAddresses() {
        return null; // not available for server channel
    }

    @Override
    public boolean isBound() {
        return isOpen() && bound;
    }

    public void setBound() {
        bound = true;
    }

    @Override
    protected boolean setClosed() {
        return super.setClosed();
    }
}<|MERGE_RESOLUTION|>--- conflicted
+++ resolved
@@ -73,15 +73,10 @@
             try {
                 serverChannel.close();
             } catch (IOException e2) {
-<<<<<<< HEAD
-                logger.warn(
-                        "Failed to close a partially initialized sctp channel.", e2);
-=======
                 if (logger.isWarnEnabled()) {
                     logger.warn(
                             "Failed to close a partially initialized socket.", e2);
                 }
->>>>>>> 479def20
             }
 
             throw new ChannelException("Failed to enter non-blocking mode.", e);
